[package]
name = "egui-modal"
version = "0.3.5"
edition = "2021"
license = "MIT"
description = "a modal library for egui"
repository = "https://github.com/n00kii/egui-modal"
readme = "README.md"
authors = ["n00kii"]

# See more keys and their definitions at https://doc.rust-lang.org/cargo/reference/manifest.html

[dependencies]
<<<<<<< HEAD
egui = { version = "0.27", default-features = false }

[dev-dependencies]
eframe  = "0.27"
=======
egui = {version = "0.26.2", default-features = false}

[dev-dependencies]
eframe  = "0.26.2"
>>>>>>> 79eeec1e
<|MERGE_RESOLUTION|>--- conflicted
+++ resolved
@@ -1,6 +1,6 @@
 [package]
 name = "egui-modal"
-version = "0.3.5"
+version = "0.3.6"
 edition = "2021"
 license = "MIT"
 description = "a modal library for egui"
@@ -11,14 +11,7 @@
 # See more keys and their definitions at https://doc.rust-lang.org/cargo/reference/manifest.html
 
 [dependencies]
-<<<<<<< HEAD
 egui = { version = "0.27", default-features = false }
 
 [dev-dependencies]
-eframe  = "0.27"
-=======
-egui = {version = "0.26.2", default-features = false}
-
-[dev-dependencies]
-eframe  = "0.26.2"
->>>>>>> 79eeec1e
+eframe  = "0.27"