--- conflicted
+++ resolved
@@ -1,10 +1,4 @@
-<<<<<<< HEAD
-use eframe::{
-    self,
-    egui::{Area, Button, Context, Id, Layout, Response, RichText, Sense, Ui, Window},
-=======
 use egui::{
->>>>>>> fe6d1938
     emath::{Align, Align2},
     epaint::{Color32, Pos2, Rounding},
     Area, Button, Context, Id, Layout, Response, RichText, Sense, Ui, Window,
