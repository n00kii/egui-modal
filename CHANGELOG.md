--- conflicted
+++ resolved
@@ -1,12 +1,10 @@
+# 0.3.6
+ - update `egui` -> `0.27`
+
 # 0.3.5
-<<<<<<< HEAD
- - update `egui` & `eframe` -> `0.27`
-
-=======
  - add deadlock warning to some functions
  - update `egui` -> `0.26.2`
   
->>>>>>> 79eeec1e
 # 0.3.4
  - disable default features for `egui`
  - update `egui` -> `0.26.1`
